--- conflicted
+++ resolved
@@ -27,11 +27,7 @@
         "Programming Language :: Python :: 3.8",
         "Programming Language :: Python :: 3.9",
     ],
-<<<<<<< HEAD
-    description="CRUD Operations against FHIR servers, synthetic FHIR resource generation.",
-=======
     description="CRUD Operations against FHIR servers, resource validation and synthetic FHIR resource generation.",
->>>>>>> 2e7b37ee
     entry_points={"console_scripts": ["fhir_kindling=fhir_kindling.cli.cli:main", ], },
     long_description=readme + history,
     long_description_content_type="text/markdown",
