--- conflicted
+++ resolved
@@ -1368,15 +1368,10 @@
     result = resp.limit(100)
     assert result.response
     assert isinstance(result.response, dict)
-<<<<<<< HEAD
-=======
 
     includes = result.included_resources
     assert not includes
->>>>>>> 2e7b37ee
-
-    includes = result.included_resources
-    assert not includes
+
 
 def test_query_first(server):
     query = server.query("Patient")
