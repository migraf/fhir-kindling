--- conflicted
+++ resolved
@@ -36,16 +36,8 @@
         self.oidc_provider_url = oidc_provider_url
         self._meta_data = None
 
-<<<<<<< HEAD
     def query(self, resource: Resource = None) -> FHIRQuery:
         return FHIRQuery(self.api_address, resource, auth=self.auth)
-=======
-    def query(self, resource: Resource) -> FHIRQuery:
-        return FHIRQuery(
-            base_url=self.api_address,
-            resource=resource
-        )
->>>>>>> ef00c226
 
     def raw_query(self, query_string: str, output_format: str = "json", limit: int = None, count: int = 2000):
         valid_query_string = self._validate_query_string(query_string)
@@ -55,7 +47,6 @@
 
         return self._format_output(response, output_format)
 
-<<<<<<< HEAD
     def add(self, resource: Union[Resource, dict]) -> dict:
 
         if isinstance(resource, dict):
@@ -67,14 +58,6 @@
         response.raise_for_status()
 
         return response.json()
-=======
-    def add(self, resource: Resource) -> dict:
-
-        url = self.api_address + "/" + resource.get_resource_type()
-        r = requests.post(url, auth=self._auth, headers=self._headers, json=resource.dict())
-        r.raise_for_status()
-        return r.json()
->>>>>>> ef00c226
 
     def add_all(self, resources: List[Resource]):
         # todo make bundle from list of resource
@@ -88,15 +71,6 @@
         elif isinstance(bundle, str):
             bundle = Bundle(**json.loads(bundle))
 
-<<<<<<< HEAD
-    def _upload_resource(self, resource: Resource) -> Response:
-        url = self.api_address + "/" + resource.get_resource_type()
-        r = requests.post(url=url, headers=self._headers, auth=self.auth, json=resource.dict())
-        return r
-
-    @staticmethod
-    def _format_output(bundle_response: dict, output_format: str) -> Union[dict, pd.DataFrame, Bundle]:
-=======
         url = self.api_address
         r = requests.post(url, headers=self._headers, auth=self._auth, json=bundle.dict())
 
@@ -105,7 +79,13 @@
         return r.json()
 
     def _format_output(self, bundle_response: dict, output_format: str) -> Union[dict, pd.DataFrame, Bundle]:
->>>>>>> ef00c226
+    def _upload_resource(self, resource: Resource) -> Response:
+        url = self.api_address + "/" + resource.get_resource_type()
+        r = requests.post(url=url, headers=self._headers, auth=self.auth, json=resource.dict())
+        return r
+
+    @staticmethod
+    def _format_output(bundle_response: dict, output_format: str) -> Union[dict, pd.DataFrame, Bundle]:
         if output_format in {"json", "raw"}:
             return bundle_response
         elif output_format == "parsed":
