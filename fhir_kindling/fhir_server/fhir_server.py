--- conflicted
+++ resolved
@@ -24,9 +24,6 @@
 from fhir_kindling.fhir_server.auth import generate_auth
 from fhir_kindling.fhir_server.server_responses import ResourceCreateResponse, BundleCreateResponse, ServerSummary
 from fhir_kindling.util.references import check_missing_references, reference_graph
-
-
-# from fhir_kindling.util.references import check_missing_references, reference_graph
 
 
 class FhirServer:
@@ -299,7 +296,6 @@
 
         return response
 
-<<<<<<< HEAD
     def transfer(self, target_server: 'FhirServer', query: FHIRQuery):
         """
         Transfer resources from this server to another server
@@ -338,28 +334,6 @@
         return [capa.type for capa in self.capabilities.rest[0].resource]
 
     @property
-=======
-    def summary(self) -> ServerSummary:
-        """
-        Create a summary for the server. Contains resource counts for all resources available on the server.
-        Returns:
-
-        """
-        summary = self._make_server_summary()
-        return summary
-
-    @property
-    def capabilities(self) -> CapabilityStatement:
-        if not self._meta_data:
-            self._get_meta_data()
-        return CapabilityStatement(**self._meta_data)
-
-    @property
-    def rest_resources(self) -> List[str]:
-        return [capa.type for capa in self.capabilities.rest[0].resource]
-
-    @property
->>>>>>> 2e7b37ee
     def headers(self):
         headers = {"Content-Type": "application/fhir+json"}
         if self._headers:
@@ -470,6 +444,20 @@
         self.session.auth = self.auth
         self.session.headers.update(self.headers)
 
+    @property
+    def capabilities(self) -> CapabilityStatement:
+        if not self._meta_data:
+            self._get_meta_data()
+        return CapabilityStatement(**self._meta_data)
+
+    @property
+    def rest_resources(self) -> List[str]:
+        return [capa.type for capa in self.capabilities.rest[0].resource]
+
+    def summary(self) -> ServerSummary:
+        summary = self._make_server_summary()
+        return summary
+
     def _make_server_summary(self) -> ServerSummary:
         resources = []
         summary = {
@@ -489,6 +477,13 @@
         summary["resources"] = resources
         summary = ServerSummary(**summary)
         return summary
+
+    @property
+    def headers(self):
+        headers = {"Content-Type": "application/fhir+json"}
+        if self._headers:
+            headers.update(self._headers)
+        return headers
 
     def _get_oidc_token(self):
         # get a new token if it is expired or not yet set
@@ -571,19 +566,6 @@
         else:
             return None
 
-<<<<<<< HEAD
-    def _get_missing_resources(self, resources: List[Union[Resource, FHIRAbstractModel]]):
-        missing = check_missing_references(resources)
-
-        while missing:
-            missing_resources = self.get_many(missing)
-            resources.extend(missing_resources)
-            missing = check_missing_references(resources)
-
-        return resources
-
-=======
->>>>>>> 2e7b37ee
     def _make_get_many_transaction(self, str_references: List[str]):
         get_bundle = Bundle.construct()
         get_bundle.type = "batch"
@@ -613,7 +595,45 @@
             resources.extend(query_resources)
         return resources
 
-<<<<<<< HEAD
+    def _get_missing_resources(self, resources: List[Union[Resource, FHIRAbstractModel]]):
+        missing = check_missing_references(resources)
+
+        while missing:
+            missing_resources = self.get_many(missing)
+            resources.extend(missing_resources)
+            missing = check_missing_references(resources)
+
+        return resources
+
+    def _make_get_many_transaction(self, str_references: List[str]):
+        get_bundle = Bundle.construct()
+        get_bundle.type = "batch"
+        # create transaction entries and add them to the bundle
+        entries = [self._make_transaction_entry(reference, "GET") for reference in str_references]
+        get_bundle.entry = entries
+        # validate bundle
+        get_bundle = Bundle(**get_bundle.dict(exclude_none=True))
+        return get_bundle
+
+    def _get_many_query(self, str_references: List[str]) -> List[FHIRAbstractModel]:
+        # todo remove this in favor of batch transactions
+        resource_refs = {}
+        for reference in str_references:
+            resource_type, id = reference.split("/")
+            resource_id_list = resource_refs.get(resource_type, [])
+            resource_id_list.append(id)
+            resource_refs[resource_type] = resource_id_list
+        resources = []
+        for resource_type, resource_ids in resource_refs.items():
+            params = FHIRQueryParameters(
+                resource=resource_type,
+                resource_parameters=[FieldParameter(field="_id", value=resource_ids, operator=QueryOperators.in_)]
+            )
+
+            query_resources = self.query(query_parameters=params).all().resources
+            resources.extend(query_resources)
+        return resources
+
     def _transfer_resources(self, target_server: 'FhirServer', resources: List[FHIRAbstractModel]):
         graph = reference_graph(resources)
         print(graph)
@@ -631,8 +651,6 @@
                 graph.remove_node(tn)
             nodes = graph.nodes
 
-=======
->>>>>>> 2e7b37ee
 
 def _api_address_from_env() -> str:
     # load FHIR_API_URL
