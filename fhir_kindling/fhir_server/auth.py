--- conflicted
+++ resolved
@@ -64,11 +64,7 @@
 
     def __call__(self, r):
         r.headers["authorization"] = "Bearer " + self.token
-<<<<<<< HEAD
-        return r
-=======
         return r
 
     def __repr__(self):
         return f"BearerAuth(token={self.token[:16]}...)"
->>>>>>> 2e7b37ee
