--- conflicted
+++ resolved
@@ -48,13 +48,6 @@
         else:
             raise ValueError("Either resource or query_parameters must be set")
 
-<<<<<<< HEAD
-        if query_parameters:
-            self.resource = fhir.resources.get_fhir_model_class(query_parameters.resource)
-
-        self.resource = self.resource.construct()
-=======
->>>>>>> 2e7b37ee
         self.output_format = output_format
         self._includes = None
         self._limit = None
@@ -344,11 +337,6 @@
 
         return query_string
 
-<<<<<<< HEAD
-
-    def __repr__(self):
-        return f"<Query: {self.query_url}>"
-=======
     def __repr__(self):
         if isinstance(self.resource, str):
             resource = self.resource
@@ -376,5 +364,4 @@
             return f"<FHIRQuery(resource={resource}{includes_repr}, url={self.query_url}>"
         else:
 
-            return f"<FHIRQuery(resource={resource}, url={self.query_url}>"
->>>>>>> 2e7b37ee
+            return f"<FHIRQuery(resource={resource}, url={self.query_url}>"