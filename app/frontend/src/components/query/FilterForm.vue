--- conflicted
+++ resolved
@@ -15,8 +15,7 @@
   filters: {
     extensions: true,
     default: true,
-  },
-  searchKeys: ["name", "title", "description"],
+  }
 })
 
 function handleFieldSelect(item: string) {
@@ -28,23 +27,15 @@
 </script>
 
 <template>
-  <div class="flex grid gap-4 grid-cols-5 flex-grow p-2">
+  <div class="flex grid gap-4 grid-cols-5 flex-grow">
     <div class="col-span-2">
       <SearchBar
+          v-if="state.selectedField === ''"
           :items="fields"
           @selected="handleFieldSelect"
           :hint="'Select a field...'"
-<<<<<<< HEAD
-          :keys="state.searchKeys"
-=======
           :keys="['name', 'description', 'title']"
->>>>>>> 9b4a4698
       >
-        <template v-slot="slotProps">
-          <div>
-            {{ slotProps.content.name }}
-          </div>
-        </template>
       </SearchBar>
     </div>
     <div class="">
